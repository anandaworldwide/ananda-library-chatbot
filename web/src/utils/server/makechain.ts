/**
 * This file implements a configurable chat system using LangChain, supporting multiple language models,
 * document retrieval from various sources, and site-specific configurations.
 *
 * Key features:
 * - Flexible document retrieval from multiple "libraries" with configurable weights
 * - Site-specific configurations loaded from local files or S3
 * - Template system with variable substitution for customizing prompts
 * - Support for follow-up questions by maintaining chat history
 * - Automatic conversion of follow-up questions into standalone queries
 * - Proportional document retrieval across knowledge bases
 * - Model comparison capabilities for A/B testing different LLMs
 * - Streaming support for real-time responses
 * - Performance optimization: Uses faster model (gpt-3.5-turbo) for question rephrasing
 *
 * The system uses a multi-stage pipeline:
 * 1. Question processing - Converts follow-ups into standalone questions
 * 2. Document retrieval - Fetches relevant docs from vector stores
 * 3. Context preparation - Combines docs and chat history
 * 4. Answer generation - Uses LLM to generate final response
 *
 * Configuration is handled through JSON files that specify:
 * - Included libraries and their weights
 * - Custom prompt templates
 * - Site-specific variables
 * - Model parameters (temperature, etc)
 */

import { ChatOpenAI } from "@langchain/openai";
import { ChatPromptTemplate } from "@langchain/core/prompts";
import { RunnableSequence, RunnablePassthrough } from "@langchain/core/runnables";
import { StringOutputParser } from "@langchain/core/output_parsers";
import type { Document } from "langchain/document";
import { VectorStoreRetriever } from "@langchain/core/vectorstores";
import fs from "fs/promises";
import path from "path";
import { BaseLanguageModel } from "@langchain/core/language_models/base";
import { S3Client, GetObjectCommand } from "@aws-sdk/client-s3";
import { Readable } from "stream";
import { StreamingResponseData } from "@/types/StreamingResponseData";
import { PineconeStore } from "@langchain/pinecone";
import { BaseCallbackHandler } from "@langchain/core/callbacks/base";
import { SiteConfig as AppSiteConfig } from "@/types/siteConfig";
import { ChatMessage, convertChatHistory } from "@/utils/shared/chatHistory";

// S3 client for loading remote templates and configurations
const s3Client = new S3Client({
  region: process.env.AWS_REGION || "us-west-1",
});

// Define types and interfaces for the chain input and configuration
type AnswerChainInput = {
  question: string;
  chat_history: string;
};

export type CollectionKey = "master_swami" | "whole_library";

interface TemplateContent {
  content?: string;
  file?: string;
}

// Site configuration for makechain
interface SiteConfig {
  variables: Record<string, string>;
  templates: Record<string, TemplateContent>;
  modelName?: string;
  temperature?: number;
  siteId?: string;
}

// Add new interface for model config
interface ModelConfig {
  model: string;
  temperature: number;
  label?: string; // For identifying which model in streaming responses
}

// Define TimingMetrics interface directly here
interface TimingMetrics {
  startTime?: number;
  pineconeSetupComplete?: number;
  firstTokenGenerated?: number;
  firstByteTime?: number;
  totalTokens?: number;
  tokensPerSecond?: number;
  totalTime?: number;
  ttfb?: number;
}

// Loads text content from local filesystem with error handling
async function loadTextFile(filePath: string): Promise<string> {
  try {
    return await fs.readFile(filePath, "utf8");
  } catch (error) {
    console.warn(`Failed to load file: ${filePath}. Using empty string. (Error: ${error})`);
    return "";
  }
}

// Converts S3 readable stream to string for template loading
async function streamToString(stream: Readable): Promise<string> {
  return new Promise((resolve, reject) => {
    const chunks: Buffer[] = [];
    stream.on("data", (chunk) => chunks.push(chunk));
    stream.on("error", reject);
    stream.on("end", () => resolve(Buffer.concat(chunks).toString("utf8")));
  });
}

// Retrieves template content from S3 bucket with error handling
async function loadTextFileFromS3(bucket: string, key: string): Promise<string> {
  try {
    const response = await s3Client.send(
      new GetObjectCommand({
        Bucket: bucket,
        Key: key,
      })
    );

    if (!response.Body) {
      throw new Error("Empty response body");
    }

    return await streamToString(response.Body as Readable);
  } catch (error) {
    console.error(`Failed to load from S3: ${bucket}/${key}`, error);
    return "";
  }
}

// Processes a template by either using inline content or loading from file/S3
// Supports variable substitution using the provided variables map
async function processTemplate(
  template: TemplateContent,
  variables: Record<string, string>,
  basePath: string
): Promise<string> {
  let content = template.content || "";
  if (template.file) {
    if (template.file.toLowerCase().startsWith("s3:".toLowerCase())) {
      // Load from S3
      if (!process.env.S3_BUCKET_NAME) {
        throw new Error("S3_BUCKET_NAME not configured but s3: file path specified");
      }
      const startTime = Date.now();
      const s3Path = template.file.slice(3); // Remove 's3:' prefix
      content = await loadTextFileFromS3(process.env.S3_BUCKET_NAME, `site-config/prompts/${s3Path}`);
      console.log(`Loading S3 file took ${Date.now() - startTime}ms`);
    } else {
      // Load from local filesystem
      content = await loadTextFile(path.join(basePath, template.file));
    }
  }
  return substituteVariables(content, variables);
}

// Replaces ${variable} syntax in templates with actual values from variables map
function substituteVariables(template: string, variables: Record<string, string>): string {
  return template.replace(/\${(\w+)}/g, (_, key) => variables[key] || `\${${key}}`);
}

// Loads site-specific configuration with fallback to default config
// Configurations control prompt templates, variables, and model behavior
async function loadSiteConfig(siteId: string): Promise<SiteConfig> {
  const promptsDir = process.env.SITE_PROMPTS_DIR || path.join(process.cwd(), "site-config/prompts");
  const configPath = path.join(promptsDir, `${siteId}.json`);

  try {
    const data = await fs.readFile(configPath, "utf8");
    return JSON.parse(data);
  } catch (error) {
    console.warn(`ERROR: Failed to load site-specific config for ${siteId}. Using default. (Error: ${error})`);
    const defaultPath = path.join(promptsDir, "default.json");
    const defaultData = await fs.readFile(defaultPath, "utf8");
    return JSON.parse(defaultData);
  }
}

// Processes the entire site configuration, loading all templates and applying variables
async function processSiteConfig(config: SiteConfig, basePath: string): Promise<Record<string, string>> {
  const result: Record<string, string> = {
    ...config.variables,
    date: new Date().toLocaleDateString(),
  };

  for (const [key, template] of Object.entries(config.templates)) {
    result[key] = await processTemplate(template, result, basePath);
  }

  return result;
}

// Builds the complete chat prompt template for a specific site, incorporating
// site-specific variables and configurations
const getFullTemplate = async (siteId: string) => {
  const promptsDir = process.env.SITE_PROMPTS_DIR || path.join(process.cwd(), "site-config/prompts");
  const config = await loadSiteConfig(siteId);
  const processedConfig = await processSiteConfig(config, promptsDir);

  // Get the base template
  let fullTemplate = processedConfig.baseTemplate || "";

  // Replace variables from the 'variables' object
  if (config.variables) {
    for (const [key, value] of Object.entries(config.variables)) {
      const placeholder = new RegExp(`\\{${key}\\}`, "g");
      fullTemplate = fullTemplate.replace(placeholder, value);
    }
  }

  return fullTemplate;
};

// Template for converting follow-up questions into standalone questions
// This helps maintain context while allowing effective vector store querying
const CONDENSE_TEMPLATE = `Given the following conversation and a follow up question, rephrase the follow up question to be a standalone question.

IMPORTANT: NEVER reformulate social messages or conversation closers. If the follow up input includes ANY 
of the following:
1. Expressions of gratitude: "thanks", "thank you", "gracias", "merci", "danke", etc.
2. Conversation closers: "that's all", "I'm all set", "got it", "that's what I needed", "okay then", etc.
3. Acknowledgments: "I understand", "I see", "sounds good", "makes sense", etc.
4. General positive feedback: "great", "wonderful", "perfect", "nice", "awesome", etc.

DO NOT attempt to reformulate these into questions. Instead, return EXACTLY what the user said, word for word.

Examples of inputs you should return unchanged:
- "Thanks for the information!"
- "That's all I needed, thank you."
- "Sounds good, I'll check that out."
- "Perfect, thank you very much."
- "Great, that answers my question."
- "I'm all set, thanks!"
- "That's helpful, I appreciate it."
- "Got it, thanks for explaining."
- "Okay, thank you!"
- "I understand now, thanks."

<chat_history>
  {chat_history}
</chat_history>

Follow Up Input: {question}
Standalone question:`;

// Serializes retrieved documents into a format suitable for the language model
// Includes content, metadata, and library information
const combineDocumentsFn = (docs: Document[]) => {
  const serializedDocs = docs.map((doc) => ({
    content: doc.pageContent,
    metadata: doc.metadata,
    id: doc.id,
    library: doc.metadata.library,
  }));
  return JSON.stringify(serializedDocs);
};

// Calculates how many sources to retrieve from each library based on configured weights
// This enables proportional document retrieval across multiple slices of the knowledge base
const calculateSources = (totalSources: number, libraries: { name: string; weight?: number }[]) => {
  if (!libraries || libraries.length === 0) {
    return [];
  }

  const totalWeight = libraries.reduce((sum, lib) => sum + (lib.weight !== undefined ? lib.weight : 1), 0);
  return libraries.map((lib) => ({
    name: lib.name,
    sources:
      lib.weight !== undefined
        ? Math.round(totalSources * (lib.weight / totalWeight))
        : Math.floor(totalSources / libraries.length),
  }));
};

// Retrieves documents from a specific library using vector similarity search
// Supports additional filtering beyond library selection
async function retrieveDocumentsByLibrary(
  retriever: VectorStoreRetriever,
  libraryName: string,
  k: number,
  query: string,
  baseFilter?: Record<string, unknown>
): Promise<Document[]> {
  const libraryFilter = { library: libraryName };

  let finalFilter: Record<string, unknown>;
  if (baseFilter) {
    // Cleaner approach to merge filters with $and
    if ("$and" in baseFilter) {
      // If baseFilter already has $and, just add our library filter to it
      finalFilter = {
        ...baseFilter,
        $and: [...(baseFilter.$and as Array<Record<string, unknown>>), libraryFilter],
      };
    } else {
      // Otherwise create a new $and array with both filters
      finalFilter = {
        $and: [baseFilter, libraryFilter],
      };
    }
  } else {
    finalFilter = libraryFilter;
  }

  const documents = await retriever.vectorStore.similaritySearch(query, k, finalFilter);

  return documents;
}

// Main chain creation function that sets up the complete conversational QA system
// Supports multiple models, weighted library access, and site-specific configurations
export const makeChain = async (
  retriever: VectorStoreRetriever,
  modelConfig: ModelConfig,
  sourceCount: number = 4,
  baseFilter?: Record<string, unknown>,
  sendData?: (data: StreamingResponseData) => void,
  resolveDocs?: (docs: Document[]) => void,
  rephraseModelConfig: ModelConfig = {
    model: "gpt-3.5-turbo",
    temperature: 0.1,
  },
  privateSession: boolean = false
) => {
  const siteId = process.env.SITE_ID || "default";
  const configPath = path.join(process.cwd(), "site-config/config.json");
  const siteConfig = JSON.parse(await fs.readFile(configPath, "utf8"));

  const { model, temperature, label } = modelConfig;
  let answerModel: BaseLanguageModel; // Renamed for clarity
  let rephraseModel: BaseLanguageModel; // New model for rephrasing

  // If includedLibraries has weights, then preserves weighted objects for proportional source
  // retrieval. Otherwise, it
  const includedLibraries: Array<string | { name: string; weight?: number }> =
    siteConfig[siteId]?.includedLibraries || [];

  try {
    // Initialize the answer generation model
    answerModel = new ChatOpenAI({
      temperature,
      modelName: model,
      streaming: true,
    }) as BaseLanguageModel;

    // Initialize the rephrasing model (faster, lighter)
    rephraseModel = new ChatOpenAI({
      temperature: rephraseModelConfig.temperature,
      modelName: rephraseModelConfig.model,
      streaming: false, // No need for streaming here
    }) as BaseLanguageModel;
  } catch (error) {
    console.error(`Failed to initialize models:`, error);
    throw new Error(`Model initialization failed for ${label || model}`);
  }

  const condenseQuestionPrompt = ChatPromptTemplate.fromTemplate(CONDENSE_TEMPLATE);
  const fullTemplate = await getFullTemplate(siteId);
  const templateWithReplacedVars = fullTemplate.replace(
    /\${(context|chat_history|question)}/g,
    (match, key) => `{${key}}`
  );
  const answerPrompt = ChatPromptTemplate.fromTemplate(templateWithReplacedVars);

  // Rephrase the initial question into a dereferenced standalone question based on
  // the chat history to allow effective vectorstore querying.
  // Use the faster rephraseModel for standalone question generation
  const standaloneQuestionChain = RunnableSequence.from([
    condenseQuestionPrompt,
    rephraseModel,
    new StringOutputParser(),
  ]);

  // Track libraries we've already logged to prevent duplicates
  const loggedLibraries = new Set<string>();

  // Runnable sequence for retrieving documents
  const retrievalSequence = RunnableSequence.from([
    async (input: AnswerChainInput) => {
      const allDocuments: Document[] = [];
      try {
        if (sendData) sendData({ log: `[RAG] Retrieving documents: requested=${sourceCount}` });
        // If no libraries specified or they don't have weights, use a single query
        if (!includedLibraries || includedLibraries.length === 0) {
          const docs = await retriever.vectorStore.similaritySearch(input.question, sourceCount, baseFilter);
          allDocuments.push(...docs);
        } else {
          // Check if we have weights
          const hasWeights = includedLibraries.some((lib) => typeof lib === "object" && lib !== null);

          if (hasWeights) {
            // Use the weighted distribution with parallel queries only when we have weights
            const sourcesDistribution = calculateSources(
              sourceCount,
              includedLibraries as { name: string; weight?: number }[]
            );
            if (sendData) sendData({ log: `[RAG] Weighted source distribution: ${JSON.stringify(sourcesDistribution)}` });
            const retrievalPromises = sourcesDistribution
              .filter(({ sources }) => sources > 0)
              .map(async ({ name, sources }) => {
                try {
                  const docs = await retrieveDocumentsByLibrary(retriever, name, sources, input.question, baseFilter);
                  if (sendData) sendData({ log: `[RAG] Retrieved ${docs.length} docs from library: ${name}` });
                  if (!loggedLibraries.has(name)) {
                    loggedLibraries.add(name);
                  }
                  return docs;
                } catch (err) {
                  if (sendData) sendData({ log: `[RAG] Error retrieving from library: ${name} ${err}` });
                  return [];
                }
              });

            // Wait for all retrievals to complete in parallel
            const docsArrays = await Promise.all(retrievalPromises);
            docsArrays.forEach((docs) => {
              allDocuments.push(...docs);
            });
          } else {
            // If all libraries have equal weight or no weights, use a single query with library filter
            const libraryNames = includedLibraries.map((lib) => (typeof lib === "string" ? lib : lib.name));
            let finalFilter: Record<string, unknown>;
            const libraryFilter = { library: { $in: libraryNames } };
            if (baseFilter) {
              if ("$and" in baseFilter) {
                finalFilter = {
                  ...baseFilter,
                  $and: [...(baseFilter.$and as Array<Record<string, unknown>>), libraryFilter],
                };
              } else {
                finalFilter = {
                  $and: [baseFilter, libraryFilter],
                };
              }
            } else {
              finalFilter = libraryFilter;
            }
            const docs = await retriever.vectorStore.similaritySearch(input.question, sourceCount, finalFilter);
            if (sendData) sendData({ log: `[RAG] Retrieved ${docs.length} docs from combined libraries` });
            allDocuments.push(...docs);
          }
        }
        if (sendData) sendData({ log: `[RAG] Documents retrieved: found=${allDocuments.length}` });
      } catch (err) {
        if (sendData) sendData({ log: `[RAG] Error retrieving documents: ${err}` });
      }
      if (sendData) {
<<<<<<< HEAD
        sendData({ log: `[RAG] Sending sourceDocs to frontend: count=${allDocuments.length}` });
        sendData({ sourceDocs: allDocuments });
=======
        // DEBUG: Add extensive logging for sources debugging
        try {
          console.log(`🔍 SOURCES DEBUG: Retrieved ${allDocuments.length} documents`);

          // Check for empty documents
          if (allDocuments.length === 0) {
            console.warn(
              `⚠️ SOURCES WARNING: No documents retrieved for question: "${input.question.substring(0, 100)}..."`
            );
          }

          // DEBUG: Check for problematic content that could break JSON serialization
          const problematicSources = allDocuments.filter((doc, index) => {
            try {
              JSON.stringify(doc);
              return false;
            } catch (e) {
              console.error(`❌ SOURCES ERROR: Document ${index} failed individual serialization:`, e);
              console.error(`❌ SOURCES ERROR: Problematic document structure:`, {
                hasPageContent: !!doc.pageContent,
                pageContentLength: doc.pageContent?.length,
                hasMetadata: !!doc.metadata,
                metadataKeys: doc.metadata ? Object.keys(doc.metadata) : [],
                metadataSize: doc.metadata ? JSON.stringify(doc.metadata).length : 0,
              });
              return true;
            }
          });

          if (problematicSources.length > 0) {
            console.error(`❌ SOURCES ERROR: ${problematicSources.length} documents have serialization issues`);
          }

          // Test JSON serialization before sending
          const serializedTest = JSON.stringify(allDocuments);
          const serializedSize = new Blob([serializedTest]).size;
          console.log(`🔍 SOURCES DEBUG: Serialized sources size: ${serializedSize} bytes`);

          if (serializedSize > 1000000) {
            // 1MB threshold
            console.warn(`⚠️ SOURCES WARNING: Large sources payload detected: ${serializedSize} bytes`);
            console.warn(`⚠️ SOURCES WARNING: This could cause JSON serialization to fail in SSE transmission`);
          }

          // Test if sources can be parsed back
          const parseTest = JSON.parse(serializedTest);
          if (!Array.isArray(parseTest) || parseTest.length !== allDocuments.length) {
            console.error(`❌ SOURCES ERROR: Serialization round-trip failed!`);
          } else {
            console.log(`✅ SOURCES DEBUG: Serialization test passed`);
          }

          sendData({ sourceDocs: allDocuments });
          console.log(`✅ SOURCES DEBUG: Successfully sent ${allDocuments.length} sources to client`);
        } catch (serializationError) {
          console.error(`❌ SOURCES ERROR: Failed to serialize/send sources:`, serializationError);
          console.error(`❌ SOURCES ERROR: This is likely THE BUG - answer will stream but sources will be missing`);
          console.error(`❌ SOURCES ERROR: Error details:`, {
            name: serializationError instanceof Error ? serializationError.name : "Unknown",
            message: serializationError instanceof Error ? serializationError.message : String(serializationError),
            documentCount: allDocuments.length,
          });
          // Send empty array as fallback
          sendData({ sourceDocs: [] });
        }
>>>>>>> 9f9645c3
      }
      if (resolveDocs) {
        resolveDocs(allDocuments);
      }
      return allDocuments;
    },
    (docs: Document[]) => {
      return {
        documents: docs,
        combinedContent: combineDocumentsFn(docs),
      };
    },
  ]);

  // Generate an answer to the standalone question based on the chat history
  // and retrieved documents. Additionally, we return the source documents directly.

  // Define the input type for the data that goes into the prompt
  type PromptDataType = {
    context: string;
    chat_history: string;
    question: string;
    documents: Document[]; // also include documents for passthrough
  };

  // This chain takes PromptDataType, selects necessary fields for the prompt, and generates a string answer
  const generationChainThatTakesPromptData = RunnableSequence.from([
    (input: PromptDataType) => ({
      // Select fields for answerPrompt
      context: input.context,
      chat_history: input.chat_history,
      question: input.question,
    }),
    answerPrompt,
    answerModel,
    new StringOutputParser(),
  ]);

  // Chain to prepare input for generationChain and combine its output with sourceDocuments
  const fullAnswerGenerationChain = RunnablePassthrough.assign({
    answer: generationChainThatTakesPromptData, // Use the new chain
    sourceDocuments: (input: PromptDataType) => input.documents, // input here is PromptDataType
  });

  const answerChain = RunnableSequence.from([
    // Step 1: Combine retrieval and original input
    {
      retrievalOutput: retrievalSequence,
      originalInput: new RunnablePassthrough<AnswerChainInput>(),
    },
    // Step 2: Map to the required fields
    (input: {
      retrievalOutput: { combinedContent: string; documents: Document[] };
      originalInput: AnswerChainInput;
    }) => ({
      context: input.retrievalOutput.combinedContent,
      chat_history: input.originalInput.chat_history,
      question: input.originalInput.question,
      documents: input.retrievalOutput.documents, // Pass documents along
    }),
    fullAnswerGenerationChain, // This now takes the mapped input and produces { answer, sourceDocuments }
  ]);

  // Store the restated question in a closure to be accessed later
  let capturedRestatedQuestion = "";

  // Combine all chains into the final conversational retrieval QA chain
  const conversationalRetrievalQAChain = RunnableSequence.from([
    {
      question: async (input: AnswerChainInput) => {
        // Debug: Log the original question only if not in private mode
        if (!privateSession) {
          console.log(`🔍 ORIGINAL QUESTION: "${input.question}"`);
        }

        // Check for social messages like "thanks" and bypass reformulation.
        // This is a fallback to catch the basic cases in case the CONDENSE_TEMPLATE does not handle it correctly.
        const simpleSocialPattern =
          /^(thanks|thank you|gracias|merci|danke|thank|thx|ty|thank u|muchas gracias|vielen dank|great|awesome|perfect|good|nice|ok|okay|got it|perfect|clear)[\s!.]*$/i;
        if (simpleSocialPattern.test(input.question.trim())) {
          capturedRestatedQuestion = input.question; // Store for later
          return input.question; // Don't reformulate social messages
        }

        if (input.chat_history.trim() === "") {
          capturedRestatedQuestion = input.question; // Store for later
          return input.question;
        }

        // Get the reformulated standalone question
        const standaloneQuestion = await standaloneQuestionChain.invoke(input);

        // Debug: Show the result of reformulation only if not in private mode
        if (!privateSession) {
          console.log(`🔍 REFORMULATED TO: "${standaloneQuestion}"`);
        }

        capturedRestatedQuestion = standaloneQuestion; // Store for later
        return standaloneQuestion;
      },
      chat_history: (input: AnswerChainInput) => input.chat_history,
    },
    answerChain, // Use the answer chain directly to maintain streaming
    // Add the restated question to the final result
    (result: { answer: string; sourceDocuments: Document[] }) => {
      return {
        ...result,
        question: capturedRestatedQuestion, // This is the restated question
      };
    },
  ]);

  return conversationalRetrievalQAChain;
};

// Creates two parallel chains for comparing responses from different models
// Useful for testing and evaluating model performance
export const makeComparisonChains = async (
  retriever: VectorStoreRetriever,
  modelA: ModelConfig,
  modelB: ModelConfig,
  rephraseModelConfig: ModelConfig = {
    model: "gpt-3.5-turbo",
    temperature: 0.1,
  },
  privateSession: boolean = false
) => {
  try {
    const [chainA, chainB] = await Promise.all([
      makeChain(
        retriever,
        { ...modelA, label: "A" },
        undefined,
        undefined,
        undefined,
        undefined,
        rephraseModelConfig,
        privateSession
      ),
      makeChain(
        retriever,
        { ...modelB, label: "B" },
        undefined,
        undefined,
        undefined,
        undefined,
        rephraseModelConfig,
        privateSession
      ),
    ]);

    return { chainA, chainB };
  } catch (error) {
    console.error("Failed to create comparison chains:", error);
    throw new Error("Failed to initialize one or both models for comparison");
  }
};

// Export the setupAndExecuteLanguageModelChain function
export async function setupAndExecuteLanguageModelChain(
  retriever: ReturnType<PineconeStore["asRetriever"]>,
  sanitizedQuestion: string,
  history: ChatMessage[],
  sendData: (data: StreamingResponseData) => void,
  sourceCount: number = 4,
  filter?: Record<string, unknown>,
  siteConfig?: AppSiteConfig | null,
  startTime?: number,
  privateSession: boolean = false
): Promise<{ fullResponse: string; finalDocs: Document[]; restatedQuestion: string }> {
  const TIMEOUT_MS = process.env.NODE_ENV === "test" ? 1000 : 30000;
  const RETRY_DELAY_MS = process.env.NODE_ENV === "test" ? 10 : 1000;
  const MAX_RETRIES = 3;

  let retryCount = 0;
  let lastError: Error | null = null;
  let tokensStreamed = 0;

  while (retryCount < MAX_RETRIES) {
    try {
      const modelName = siteConfig?.modelName || "gpt-4o";
      const temperature = siteConfig?.temperature || 0.3;
      const rephraseModelName = "gpt-3.5-turbo";
      const rephraseTemperature = 0.1;

      // Send site ID immediately
      if (siteConfig?.siteId) {
        const expectedSiteId = process.env.SITE_ID || "default";

        if (siteConfig.siteId !== expectedSiteId) {
          const error = `Error: Backend is using incorrect site ID: ${siteConfig.siteId}. Expected: ${expectedSiteId}`;
          console.error(error);
        }
        sendData({ siteId: siteConfig.siteId });
      }

      const chain = await makeChain(
        retriever,
        { model: modelName, temperature },
        sourceCount,
        filter,
        sendData,
        undefined,
        { model: rephraseModelName, temperature: rephraseTemperature },
        privateSession
      );

      // Format chat history for the language model
      const pastMessages = convertChatHistory(history);

      // eslint-disable-next-line @typescript-eslint/no-unused-vars
      let fullResponse = ""; // This will be populated by streaming tokens
      let firstTokenTime: number | null = null;
      let firstByteTime: number | null = null;

      // Create a promise that rejects after timeout
      const timeoutPromise = new Promise((_, reject) => {
        setTimeout(() => {
          reject(new Error(`Operation timed out after ${TIMEOUT_MS}ms`));
        }, TIMEOUT_MS);
      });

      const chainPromise = chain.invoke(
        {
          question: sanitizedQuestion,
          chat_history: pastMessages,
        },
        {
          callbacks: [
            {
              handleLLMNewToken(token: string) {
                if (!firstTokenTime) {
                  firstTokenTime = Date.now();
                  firstByteTime = Date.now();
                  sendData({
                    token,
                    timing: {
                      firstTokenGenerated: firstTokenTime,
                      ttfb: firstByteTime && startTime ? firstByteTime - startTime : undefined,
                    },
                  });
                } else {
                  sendData({ token });
                }
                fullResponse += token;
                tokensStreamed += token.length;
              },
            } as Partial<BaseCallbackHandler>,
          ],
        }
      );

      // The result from chain.invoke will now be an object { answer: string, sourceDocuments: Document[], question: string }
      const result = (await Promise.race([chainPromise, timeoutPromise])) as {
        answer: string;
        sourceDocuments: Document[];
        question: string;
      };

      // Add warning logic here, after streaming is complete and result is aggregated
      if (result.answer.includes("I don't have any specific information")) {
        const modelInfoForWarning = siteConfig?.modelName || modelName || "unknown"; // Get model name
        console.warn(
          `Warning: AI response from model ${modelInfoForWarning} indicates no relevant information was found for question: "${sanitizedQuestion.substring(0, 100)}..."`
        );
        // Optionally, send a warning to the client if needed, though this is after `done:true` has been sent.
        // sendData({ warning: "AI response indicates no relevant information found." });
      }

      const finalTiming: Partial<TimingMetrics> = {};
      if (startTime) {
        finalTiming.totalTime = Date.now() - startTime;
        if (firstByteTime) {
          const streamingTime = finalTiming.totalTime - (firstByteTime - startTime);
          finalTiming.ttfb = firstByteTime - startTime;
          if (streamingTime > 0 && tokensStreamed > 0) {
            finalTiming.tokensPerSecond = Math.round((tokensStreamed / streamingTime) * 1000);
          }
        }
      }
      finalTiming.totalTokens = tokensStreamed;
      if (firstTokenTime) {
        finalTiming.firstTokenGenerated = firstTokenTime;
      }

      sendData({ done: true, timing: finalTiming });
      if (sendData) sendData({ log: '[RAG] Sent done event to frontend' });
      else console.log('[RAG] Sent done event to frontend');

      // Use the streamed fullResponse as the authoritative answer since it's what was sent to the frontend
      // result.sourceDocuments are the correctly filtered documents from makeChain.
      // result.question is the restated question from the chain
      return {
        fullResponse: fullResponse || result.answer, // Prefer streamed content, fallback to result.answer
        finalDocs: result.sourceDocuments,
        restatedQuestion: result.question,
      };
    } catch (error) {
      lastError = error as Error;
      retryCount++;
      if (retryCount < MAX_RETRIES) {
        console.warn(`Attempt ${retryCount} failed. Retrying in ${RETRY_DELAY_MS}ms...`, error);
        await new Promise((resolve) => setTimeout(resolve, RETRY_DELAY_MS));
      } else {
        console.error("All retry attempts failed:", error);
        throw lastError;
      }
    }
  }

  throw lastError || new Error("Chain execution failed after retries");
}<|MERGE_RESOLUTION|>--- conflicted
+++ resolved
@@ -447,10 +447,6 @@
         if (sendData) sendData({ log: `[RAG] Error retrieving documents: ${err}` });
       }
       if (sendData) {
-<<<<<<< HEAD
-        sendData({ log: `[RAG] Sending sourceDocs to frontend: count=${allDocuments.length}` });
-        sendData({ sourceDocs: allDocuments });
-=======
         // DEBUG: Add extensive logging for sources debugging
         try {
           console.log(`🔍 SOURCES DEBUG: Retrieved ${allDocuments.length} documents`);
@@ -516,7 +512,6 @@
           // Send empty array as fallback
           sendData({ sourceDocs: [] });
         }
->>>>>>> 9f9645c3
       }
       if (resolveDocs) {
         resolveDocs(allDocuments);
