--- conflicted
+++ resolved
@@ -270,24 +270,8 @@
 
   const handleStreamingResponse = useCallback(
     (data: StreamingResponseData) => {
-<<<<<<< HEAD
-      if (data.log) {
-        // eslint-disable-next-line no-console
-        console.log('[BACKEND]', data.log)
-      }
-
-      if (
-        data.siteId &&
-        siteConfig?.siteId &&
-        data.siteId !== siteConfig.siteId
-      ) {
-        console.error(
-          `ERROR: Backend is using incorrect site ID: ${data.siteId}. Expected: ${siteConfig.siteId}`,
-        );
-=======
       if (data.siteId && siteConfig?.siteId && data.siteId !== siteConfig.siteId) {
         console.error(`ERROR: Backend is using incorrect site ID: ${data.siteId}. Expected: ${siteConfig.siteId}`);
->>>>>>> 9f9645c3
       }
 
       // Capture timing information
@@ -314,15 +298,6 @@
       if (data.sourceDocs) {
 
         try {
-<<<<<<< HEAD
-          const immutableSourceDocs = Array.isArray(data.sourceDocs)
-            ? [...data.sourceDocs]
-            : [];
-
-          if (immutableSourceDocs.length < sourceCount) {
-            console.error(
-              `ERROR: Received ${immutableSourceDocs.length} sources, but ${sourceCount} were requested.`,
-=======
           // DEBUG: Add extensive logging for sources debugging
           const receiveTimestamp = Date.now();
           console.log(
@@ -362,15 +337,8 @@
 
             console.log(
               `✅ FRONTEND SOURCES DEBUG: Successfully updated state with ${immutableSourceDocs.length} sources`
->>>>>>> 9f9645c3
             );
-          }
-
-          setSourceDocs(immutableSourceDocs);
-          updateMessageState(
-            accumulatedResponseRef.current,
-            immutableSourceDocs,
-          );
+          }, 0);
         } catch (error) {
           console.error("❌ FRONTEND SOURCES ERROR: Error handling sourceDocs:", error);
           console.error("❌ FRONTEND SOURCES ERROR: Raw data.sourceDocs:", data.sourceDocs);
