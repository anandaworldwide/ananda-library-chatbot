import { Document } from 'langchain/document';

export interface StreamingResponseData {
  token?: string;
  sourceDocs?: Document[];
  done?: boolean;
  error?: string;
  docId?: string;
  model?: string;
  siteId?: string;
<<<<<<< HEAD
=======
  warning?: string;
>>>>>>> 51ef0852
}<|MERGE_RESOLUTION|>--- conflicted
+++ resolved
@@ -8,8 +8,5 @@
   docId?: string;
   model?: string;
   siteId?: string;
-<<<<<<< HEAD
-=======
   warning?: string;
->>>>>>> 51ef0852
 }