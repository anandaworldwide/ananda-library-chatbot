--- conflicted
+++ resolved
@@ -350,15 +350,11 @@
                     <div className="markdownanswer">
                       <TruncatedMarkdown markdown={answer.answer} maxCharacters={600} />
                       {answer.sources && (
-<<<<<<< HEAD
-                        <SourcesList sources={answer.sources} useAccordion={false} />
-=======
                         <SourcesList
                           sources={answer.sources}
                           useAccordion={false}
                           collectionName={answer.collection}
                         />
->>>>>>> 60c1ded5
                       )}
                       <div className="flex items-center">
                         <CopyButton
