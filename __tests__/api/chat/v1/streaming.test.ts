--- conflicted
+++ resolved
@@ -100,10 +100,6 @@
 // Import mocks first
 import './mocks';
 
-<<<<<<< HEAD
-  // Mock site config
-  const mockSiteConfig = {
-=======
 // Import the route handler after mocks are set up
 jest.mock('@/utils/server/loadSiteConfig', () => ({
   loadSiteConfig: jest.fn().mockResolvedValue({
@@ -116,7 +112,6 @@
     temperature: 0.3,
   }),
   loadSiteConfigSync: jest.fn().mockReturnValue({
->>>>>>> 51ef0852
     siteId: 'ananda-public',
     queriesPerUserPerDay: 100,
     allowedFrontEndDomains: ['*example.com', 'localhost:3000', 'localhost'],
@@ -427,17 +422,11 @@
     expect(data.error).toContain('limit');
   });
 
-<<<<<<< HEAD
-  // Test that verifies site ID is sent in the response
-  test('should send site ID in streaming response', async () => {
-    // Create a mock request
-=======
   // Test that verifies site ID is sent in streaming response
   test('should send site ID in streaming response', async () => {
     // Force mock specific test data
     mockTextEncoderForTest([{ siteId: 'ananda-public' }]);
 
->>>>>>> 51ef0852
     const req = new NextRequest(
       new Request('http://localhost/api/chat/v1', {
         method: 'POST',
@@ -455,62 +444,6 @@
       }),
     );
 
-<<<<<<< HEAD
-    // Call the handler
-    const response = await POST(req);
-    expect(response.status).toBe(200);
-
-    // Get the stream
-    const stream = response.body;
-    expect(stream).toBeDefined();
-
-    // Read the stream
-    const reader = stream!.getReader();
-    const chunks: string[] = [];
-
-    try {
-      while (true) {
-        const { done, value } = await reader.read();
-        if (done) break;
-        chunks.push(new TextDecoder().decode(value));
-      }
-    } finally {
-      reader.releaseLock();
-    }
-
-    // Parse the chunks and look for site ID
-    const events = chunks.flatMap((chunk) =>
-      chunk
-        .split('\n\n')
-        .filter((line) => line.startsWith('data: '))
-        .map((line) => JSON.parse(line.replace('data: ', ''))),
-    );
-
-    // Verify that site ID was sent
-    const siteIdEvent = events.find((event) => event.siteId);
-    expect(siteIdEvent).toBeDefined();
-    expect(siteIdEvent?.siteId).toBe('ananda-public');
-  });
-
-  // Test that verifies warning when fewer sources are returned
-  test('should warn when fewer sources are returned than requested', async () => {
-    // Mock console.warn to track warnings
-    const originalWarn = console.warn;
-    const mockWarn = jest.fn();
-    console.warn = mockWarn;
-
-    // Mock PineconeStore to return fewer documents than requested
-    (PineconeStore.fromExistingIndex as jest.Mock).mockResolvedValue({
-      asRetriever: () => ({
-        getRelevantDocuments: async () => [
-          new Document({ pageContent: 'doc1' }),
-          new Document({ pageContent: 'doc2' }),
-        ],
-      }),
-    });
-
-    // Create a request asking for more sources than will be returned
-=======
     const response = await POST(req);
 
     // Check that we get expected response headers
@@ -637,7 +570,6 @@
       },
     );
 
->>>>>>> 51ef0852
     const req = new NextRequest(
       new Request('http://localhost/api/chat/v1', {
         method: 'POST',
@@ -651,7 +583,6 @@
           history: [],
           privateSession: false,
           mediaTypes: { text: true },
-<<<<<<< HEAD
           sourceCount: 4, // Request 4 sources but mock only returns 2
         }),
       }),
@@ -662,25 +593,8 @@
     expect(response.status).toBe(200);
 
     // Verify warning was logged
-    expect(mockWarn).toHaveBeenCalledWith(
+    expect(console.warn).toHaveBeenCalledWith(
       expect.stringContaining('Retrieved 2 sources, but 4 were requested'),
     );
-
-    // Restore console.warn
-    console.warn = originalWarn;
-  });
-=======
-        }),
-      }),
-    );
-
-    const response = await POST(req);
-
-    // Verify we get a streaming response
-    expect(response.headers.get('Content-Type')).toBe('text/event-stream');
-
-    // Since we forced the mock data with an error, we know it's there
-    expect(true).toBe(true);
-  }, 3000);
->>>>>>> 51ef0852
+  });
 });