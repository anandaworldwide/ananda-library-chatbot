/**
 * This file implements a custom chat route for handling streaming responses on Vercel production.
 *
 * Core functionality:
 * - Handles both standard chat and model comparison requests
 * - Implements server-sent events (SSE) for real-time streaming
 * - Manages rate limiting per user/IP
 * - Validates and sanitizes all inputs
 * - Integrates with Pinecone for vector search
 * - Supports filtering by media type and collection
 * - Optional response persistence to Firestore
 *
 * Request flow:
 * 1. Input validation and sanitization
 * 2. Rate limit checking
 * 3. Pinecone setup with filters (media type, collection, library)
 * 4. Vector store and retriever initialization
 * 5. LLM chain execution with streaming
 * 6. Optional response saving to Firestore
 *
 * Error handling:
 * - Handles Pinecone connection issues
 * - Manages OpenAI rate limits and quotas
 * - Validates JSON structure and input lengths
 * - Provides detailed error messages for debugging
 *
 * Security features:
 * - XSS prevention through input sanitization
 * - Rate limiting per IP
 * - Input length restrictions
 * - Collection access validation
 *
 * Performance considerations:
 * - Uses streaming to reduce time-to-first-token
 * - Concurrent document retrieval and response generation
 * - Efficient filter application at the vector store level
 */

// Custom route required for Vercel production streaming support
// See: https://vercel.com/docs/functions/streaming/quickstart
//
// TODO: wrap this in apiMiddleware
//
import { NextRequest, NextResponse } from 'next/server';
import { Document } from 'langchain/document';
import { OpenAIEmbeddings } from '@langchain/openai';
import { PineconeStore } from '@langchain/pinecone';
import { makeChain } from '@/utils/server/makechain';
import { getPineconeClient } from '@/utils/server/pinecone-client';
import { getPineconeIndexName } from '@/config/pinecone';
import * as fbadmin from 'firebase-admin';
import { db } from '@/services/firebase';
import { getAnswersCollectionName } from '@/utils/server/firestoreUtils';
import { Index, RecordMetadata } from '@pinecone-database/pinecone';
import { BaseCallbackHandler } from '@langchain/core/callbacks/base';
import { loadSiteConfigSync } from '@/utils/server/loadSiteConfig';
import validator from 'validator';
import { genericRateLimiter } from '@/utils/server/genericRateLimiter';
import { SiteConfig } from '@/types/siteConfig';
import { StreamingResponseData } from '@/types/StreamingResponseData';
import { getClientIp } from '@/utils/server/ipUtils';
import { isDevelopment } from '@/utils/env';

export const runtime = 'nodejs';
export const maxDuration = 240;

interface ChatMessage {
  role: 'user' | 'assistant';
  content: string;
}

interface MediaTypes {
  text?: boolean;
  image?: boolean;
  video?: boolean;
  audio?: boolean;
  [key: string]: boolean | undefined;
}

interface ChatRequestBody {
  question: string;
  history?: ChatMessage[];
  collection?: string;
  privateSession?: boolean;
  mediaTypes?: Partial<MediaTypes>;
  sourceCount?: number;
  siteId?: string;
}

interface ComparisonRequestBody extends ChatRequestBody {
  modelA: string;
  modelB: string;
  temperatureA: number;
  temperatureB: number;
  useExtraSources: boolean;
  sourceCount: number;
}

// Define a minimal type that matches PineconeStore.fromExistingIndex expectations
type PineconeStoreOptions = {
  pineconeIndex: Index<RecordMetadata>;
  textKey: string;
  // We omit filter since we're handling it at runtime
};

// Helper function to check if a string matches a pattern with wildcards
function matchesPattern(origin: string, pattern: string): boolean {
  // Extract domain from origin (remove protocol)
  const originDomain = origin.replace(/^https?:\/\//, '');

  // Escape special regex characters but not the asterisk
  const escapedPattern = pattern
    .replace(/[.*+?^${}()|[\]\\]/g, '\\$&')
    .replace(/\\\*/g, '.*');
  const regex = new RegExp(`^${escapedPattern}$`, 'i');

  // Check if the domain part (without protocol) matches the pattern
  return regex.test(originDomain);
}

// Middleware to handle CORS
function handleCors(req: NextRequest, siteConfig: SiteConfig) {
  const origin = req.headers.get('origin');
  const referer = req.headers.get('referer');

  // If no origin header, allow the request (likely a server-side or direct API call)
  if (!origin) {
    // Check if this is a WordPress request (might use Referer instead of Origin)
    if (
      isDevelopment() &&
      referer &&
      (referer.includes('.local') ||
        referer.includes('localhost') ||
        referer.includes('wordpress'))
    ) {
      console.log(`Allowing request with referer: ${referer}`);
      return null;
    }
    return null;
  }

  // Allow localhost and *.local domains only in development
  if (
    isDevelopment() &&
    (origin.startsWith('http://localhost:') ||
      origin === 'http://localhost' ||
      origin.match(/^https?:\/\/[^.]+\.local(:\d+)?$/))
  ) {
    return null;
  }

  // Check against allowedFrontEndDomains from site config
  const allowedDomains = siteConfig.allowedFrontEndDomains || [];

  console.log(`Checking CORS for origin: ${origin}`);
  console.log(`Allowed domains:`, allowedDomains);

  for (const pattern of allowedDomains) {
    console.log(`Testing pattern: ${pattern} against origin: ${origin}`);
    if (matchesPattern(origin, pattern)) {
      console.log(
        `CORS allowed for origin: ${origin} matching pattern: ${pattern}`,
      );
      return null; // Origin is allowed
    }
  }

  // If we get here, the origin is not allowed
  console.warn(`CORS blocked request from origin: ${origin}`);
  return NextResponse.json(
    { error: 'CORS policy: No access from this origin' },
    { status: 403 },
  );
}

// Function to add CORS headers to responses for allowed origins
function addCorsHeaders(
  response: NextResponse,
  req: NextRequest,
  siteConfig: SiteConfig,
): NextResponse {
  const origin = req.headers.get('origin');
  const referer = req.headers.get('referer');

  // If no origin, check if it's a WordPress request using Referer
  if (
    !origin &&
    isDevelopment() &&
    referer &&
    (referer.includes('.local') ||
      referer.includes('localhost') ||
      referer.includes('wordpress'))
  ) {
    // For WordPress requests without origin, use a wildcard or extract domain from referer
    response.headers.set('Access-Control-Allow-Origin', '*');
    response.headers.set('Access-Control-Allow-Methods', 'GET, POST, OPTIONS');
    response.headers.set(
      'Access-Control-Allow-Headers',
      'Content-Type, Authorization',
    );
    response.headers.set('Access-Control-Allow-Credentials', 'false'); // Must be false when using wildcard origin
    return response;
  }

  // If no origin and not a WordPress request, no need to add CORS headers
  if (!origin) {
    return response;
  }

  // Check if origin is allowed
  const isLocalDev =
    isDevelopment() &&
    (origin.startsWith('http://localhost:') ||
      origin === 'http://localhost' ||
      origin.match(/^https?:\/\/[^.]+\.local(:\d+)?$/));
  const allowedDomains = siteConfig.allowedFrontEndDomains || [];
  const isAllowedDomain = allowedDomains.some((pattern) =>
    matchesPattern(origin, pattern),
  );

  // If origin is allowed, add CORS headers
  if (isLocalDev || isAllowedDomain) {
    response.headers.set('Access-Control-Allow-Origin', origin);
    response.headers.set('Access-Control-Allow-Methods', 'GET, POST, OPTIONS');
    response.headers.set(
      'Access-Control-Allow-Headers',
      'Content-Type, Authorization',
    );
    response.headers.set('Access-Control-Allow-Credentials', 'true');
  }

  return response;
}

async function validateAndPreprocessInput(
  req: NextRequest,
  siteConfig: SiteConfig,
): Promise<
  | {
      sanitizedInput: ChatRequestBody;
      originalQuestion: string;
    }
  | NextResponse
> {
  // Parse and validate request body
  let requestBody: ChatRequestBody;
  try {
    requestBody = await req.json();
  } catch (error) {
    console.error('Error parsing request body:', error);
    console.log('Raw request body:', await req.text());
    const response = NextResponse.json(
      { error: 'Invalid JSON in request body' },
      { status: 400 },
    );
    return addCorsHeaders(response, req, siteConfig);
  }

  const { collection, question } = requestBody;

  // Validate question length
  if (
    typeof question !== 'string' ||
    !validator.isLength(question, { min: 1, max: 4000 })
  ) {
    const response = NextResponse.json(
      { error: 'Invalid question. Must be between 1 and 4000 characters.' },
      { status: 400 },
    );
    return addCorsHeaders(response, req, siteConfig);
  }

  const originalQuestion = question;
  // Sanitize the input to prevent XSS attacks
  const sanitizedQuestion = validator
    .escape(question.trim())
    .replaceAll('\n', ' ');

  // Validate collection
  if (
    typeof collection !== 'string' ||
    !['master_swami', 'whole_library'].includes(collection)
  ) {
    const response = NextResponse.json(
      { error: 'Invalid collection provided' },
      { status: 400 },
    );
    return addCorsHeaders(response, req, siteConfig);
  }

  return {
    sanitizedInput: {
      ...requestBody,
      question: sanitizedQuestion,
    },
    originalQuestion,
  };
}

async function applyRateLimiting(
  req: NextRequest,
  siteConfig: SiteConfig,
): Promise<NextResponse | null> {
  const isAllowed = await genericRateLimiter(
    req,
    null,
    {
      windowMs: 24 * 60 * 60 * 1000, // 24 hours
      max: isDevelopment()
        ? siteConfig.queriesPerUserPerDay * 10
        : siteConfig.queriesPerUserPerDay,
      name: 'query',
    },
    req.ip,
  );

  if (!isAllowed) {
    const response = NextResponse.json(
      { error: 'Daily query limit reached. Please try again tomorrow.' },
      { status: 429 },
    );
    return addCorsHeaders(response, req, siteConfig);
  }

  return null; // Rate limiting passed
}

// Define a custom type for our filter structure
type PineconeFilter = {
  $and: Array<{
    [key: string]: {
      $in: string[];
    };
  }>;
};

async function setupPineconeAndFilter(
  collection: string,
  mediaTypes: Record<string, boolean>,
  siteConfig: SiteConfig,
): Promise<{ index: Index<RecordMetadata>; filter: PineconeFilter }> {
  const pinecone = await getPineconeClient();
  const index = pinecone.Index(
    getPineconeIndexName() || '',
  ) as Index<RecordMetadata>;

  const filter: PineconeFilter = {
    $and: [{ type: { $in: [] } }],
  };

  if (
    collection === 'master_swami' &&
    siteConfig.collectionConfig?.master_swami
  ) {
    filter.$and.push({
      author: { $in: ['Paramhansa Yogananda', 'Swami Kriyananda'] },
    });
  }

  // Apply library filter only if includedLibraries is non-empty
  if (siteConfig.includedLibraries && siteConfig.includedLibraries.length > 0) {
    const libraryNames = siteConfig.includedLibraries.map((lib) =>
      typeof lib === 'string' ? lib : lib.name,
    );
    filter.$and.push({ library: { $in: libraryNames } });
  }

  const enabledMediaTypes = siteConfig.enabledMediaTypes || [
    'text',
    'audio',
    'youtube',
  ];
  enabledMediaTypes.forEach((type) => {
    if (mediaTypes[type]) {
      filter.$and[0].type.$in.push(type);
    }
  });
  if (filter.$and[0].type.$in.length === 0) {
    filter.$and[0].type.$in = enabledMediaTypes;
  }

  return { index, filter };
}

async function setupVectorStoreAndRetriever(
  index: Index<RecordMetadata>,
  filter: PineconeFilter | undefined,
  sendData: (data: {
    token?: string;
    sourceDocs?: Document[];
    done?: boolean;
    error?: string;
    docId?: string;
  }) => void,
  sourceCount: number = 4,
): Promise<{
  vectorStore: PineconeStore;
  retriever: ReturnType<PineconeStore['asRetriever']>;
  documentPromise: Promise<Document[]>;
}> {
  let resolveWithDocuments: (value: Document[]) => void;
  const documentPromise = new Promise<Document[]>((resolve) => {
    resolveWithDocuments = resolve;
  });

  const vectorStoreOptions: PineconeStoreOptions = {
    pineconeIndex: index,
    textKey: 'text',
  };

  const vectorStore = await PineconeStore.fromExistingIndex(
    new OpenAIEmbeddings({}),
    vectorStoreOptions,
  );

  const retriever = vectorStore.asRetriever({
    callbacks: [
      {
        handleRetrieverError(error) {
          console.error('Retriever error:', error);
          resolveWithDocuments([]);
        },
<<<<<<< HEAD
        handleRetrieverEnd(docs: Document[]) {
          if (docs.length < sourceCount) {
            const error = `Error: Retrieved ${docs.length} sources, but ${sourceCount} were requested.`;
=======
        handleRetrieverEnd(docs: Document[], runId: string) {
          if (docs.length < sourceCount) {
            const error = `Error: Retrieved ${docs.length} sources, but ${sourceCount} were requested. (runId: ${runId})`;
>>>>>>> 51ef0852
            console.error(error);
          }
          resolveWithDocuments(docs);
          sendData({ sourceDocs: docs });
        },
      } as Partial<BaseCallbackHandler>,
    ],
    k: sourceCount,
  });

  return { vectorStore, retriever, documentPromise };
}

// This function executes the language model chain and handles the streaming response
async function setupAndExecuteLanguageModelChain(
  retriever: ReturnType<PineconeStore['asRetriever']>,
  sanitizedQuestion: string,
  history: [string, string][],
  sendData: (data: StreamingResponseData) => void,
  sourceCount: number = 4,
  filter?: PineconeFilter,
  resolveDocs?: (docs: Document[]) => void,
  siteConfig?: SiteConfig | null,
): Promise<string> {
  try {
    const modelName = siteConfig?.modelName || 'gpt-4o';
    const temperature = siteConfig?.temperature || 0.3;

    // Send site ID immediately and validate
    if (siteConfig?.siteId) {
      if (siteConfig.siteId !== 'ananda-public') {
        const error = `Error: Backend is using incorrect site ID: ${siteConfig.siteId}. Expected: ananda-public`;
        console.error(error);
      }
      sendData({ siteId: siteConfig.siteId });
    }

    const chain = await makeChain(
      retriever,
      { model: modelName, temperature },
      sourceCount,
      filter,
      sendData,
      resolveDocs,
    );

    // Format chat history for the language model
    const pastMessages = history
      .map((message) => {
        return [`Human: ${message[0]}`, `Assistant: ${message[1]}`].join('\n');
      })
      .join('\n');

    let fullResponse = '';
    let streamingComplete = false;

    // Invoke the chain with callbacks for streaming tokens
    const chainPromise = chain.invoke(
      {
        question: sanitizedQuestion,
        chat_history: pastMessages,
      },
      {
        callbacks: [
          {
            // Callback for handling new tokens from the language model
            handleLLMNewToken(token: string) {
              fullResponse += token;
              sendData({ token });
            },
            // Callback for handling the end of the chain execution
            handleChainEnd() {
              streamingComplete = true;
            },
          } as Partial<BaseCallbackHandler>,
        ],
      },
    );

    // Wait for the chain to complete
    await chainPromise;

    // Only send the done signal after the chain has fully completed and all tokens have been processed
    if (streamingComplete) {
      sendData({ done: true });
    }

    return fullResponse;
  } catch (error) {
    console.error('Error in setupAndExecuteLanguageModelChain:', error);
    throw error;
  }
}

// Function to save the answer and related information to Firestore
async function saveAnswerToFirestore(
  originalQuestion: string,
  fullResponse: string,
  collection: string,
  promiseDocuments: Document[],
  history: [string, string][],
  clientIP: string,
): Promise<string> {
  // Check if db is available
  if (!db) {
    console.warn('Firestore database not initialized, skipping save');
    return '';
  }

  try {
    const answerRef = db.collection(getAnswersCollectionName());
    const answerEntry = {
      question: originalQuestion,
      answer: fullResponse,
      collection: collection,
      sources: JSON.stringify(promiseDocuments),
      likeCount: 0,
      history: history.map((messagePair: [string, string]) => ({
        question: messagePair[0],
        answer: messagePair[1],
      })),
      ip: clientIP,
      timestamp: fbadmin.firestore.FieldValue.serverTimestamp(),
    };
    const docRef = await answerRef.add(answerEntry);
    return docRef.id;
  } catch (error) {
    console.error('Error saving to Firestore:', error);
    return '';
  }
}

// Function for handling errors and sending appropriate error messages
function handleError(
  error: unknown,
  sendData: (data: StreamingResponseData) => void,
) {
  console.error('Error in chat route:', error);
  if (error instanceof Error) {
    // Handle specific error cases
    if (error.name === 'PineconeNotFoundError') {
      console.error('Pinecone index not found:', getPineconeIndexName());
      sendData({
        error:
          'The specified Pinecone index does not exist. Please notify your administrator.',
      });
    } else if (error.message.includes('429')) {
      // Log the first 10 characters of the API key for debugging purposes
      console.log(
        'First 10 chars of OPENAI_API_KEY:',
        process.env.OPENAI_API_KEY?.substring(0, 10),
      );
      sendData({
        error:
          'The site has exceeded its current quota with OpenAI, please tell an admin to check the plan and billing details.',
      });
    } else if (error.message.includes('Pinecone')) {
      sendData({
        error: `Error connecting to Pinecone: ${error.message}`,
      });
    } else {
      sendData({ error: error.message || 'Something went wrong' });
    }
  } else {
    sendData({ error: 'An unknown error occurred' });
  }
}

// Add new function near other handlers
async function handleComparisonRequest(
  req: NextRequest,
  requestBody: ComparisonRequestBody,
  siteConfig: SiteConfig,
) {
  const encoder = new TextEncoder();
  const stream = new ReadableStream({
    async start(controller) {
      const sendData = (data: StreamingResponseData & { model?: string }) => {
        controller.enqueue(encoder.encode(`data: ${JSON.stringify(data)}\n\n`));
      };

      try {
        // Set up Pinecone and filter
        const { index, filter } = await setupPineconeAndFilter(
          requestBody.collection || 'default',
          normalizeMediaTypes(requestBody.mediaTypes),
          siteConfig,
        );

        // Use the source count directly from the request body
        // The frontend is responsible for using siteConfig.defaultNumSources
        const sourceCount = requestBody.sourceCount || 4;

        // Setup Vector Store and Retriever
        const { retriever, documentPromise } =
          await setupVectorStoreAndRetriever(
            index,
            filter,
            (data) => {
              if (data.sourceDocs) {
                sendData({ ...data, model: 'A' });
                sendData({ ...data, model: 'B' });
              }
            },
            sourceCount,
          );

        // Create chains for both models
        const chainA = await makeChain(
          retriever,
          {
            model: requestBody.modelA,
            temperature: requestBody.temperatureA,
            label: 'A',
          },
          sourceCount,
        );
        const chainB = await makeChain(
          retriever,
          {
            model: requestBody.modelB,
            temperature: requestBody.temperatureB,
            label: 'B',
          },
          sourceCount,
        );

        // Format chat history
        const pastMessages = convertChatHistory(requestBody.history)
          .map((message) => {
            return [`Human: ${message[0]}`, `Assistant: ${message[1]}`].join(
              '\n',
            );
          })
          .join('\n');

        // Track completion of both models
        let modelAComplete = false;
        let modelBComplete = false;

        // Run both chains concurrently
        await Promise.all([
          chainA.invoke(
            {
              question: requestBody.question,
              chat_history: pastMessages,
            },
            {
              callbacks: [
                {
                  handleLLMNewToken(token: string) {
                    // Only send the token if it's not empty or just whitespace
                    if (token.trim()) {
                      sendData({ token, model: 'A' });
                    }
                  },
                  handleChainEnd() {
                    modelAComplete = true;
                  },
                } as Partial<BaseCallbackHandler>,
              ],
            },
          ),
          chainB.invoke(
            {
              question: requestBody.question,
              chat_history: pastMessages,
            },
            {
              callbacks: [
                {
                  handleLLMNewToken(token: string) {
                    // Only send the token if it's not empty or just whitespace
                    if (token.trim()) {
                      sendData({ token, model: 'B' });
                    }
                  },
                  handleChainEnd() {
                    modelBComplete = true;
                  },
                } as Partial<BaseCallbackHandler>,
              ],
            },
          ),
        ]);

        // Send source documents once at the end
        const sourceDocs = await documentPromise;
        sendData({ sourceDocs });

        // Signal completion only after both models have completed
        if (modelAComplete && modelBComplete) {
          sendData({ done: true });
        }

        controller.close();
      } catch (error) {
        handleError(error, sendData);
        controller.close();
      }
    },
  });

  // Replace standard response with one that has CORS headers
  const response = new NextResponse(stream, {
    headers: {
      'Content-Type': 'text/event-stream',
      'Cache-Control': 'no-cache, no-transform',
      Connection: 'keep-alive',
    },
  });

  return addCorsHeaders(response, req, siteConfig);
}

// Handle OPTIONS requests for CORS preflight
export async function OPTIONS(req: NextRequest) {
  const siteConfig = loadSiteConfigSync();

  if (!siteConfig) {
    return NextResponse.json(
      { error: 'Failed to load site configuration' },
      { status: 500 },
    );
  }

  // Create a basic response
  const response = new NextResponse(null, { status: 204 });
  const origin = req.headers.get('origin');

  // First, ensure critical preflight headers are present
  if (origin) {
    // Check if origin is allowed
    const allowedDomains = siteConfig.allowedFrontEndDomains || [];
    const isAllowedDomain = allowedDomains.some((pattern) =>
      matchesPattern(origin, pattern),
    );

    if (isAllowedDomain || isDevelopment()) {
      // Add critical CORS headers directly for preflight
      response.headers.set('Access-Control-Allow-Origin', origin);
      response.headers.set(
        'Access-Control-Allow-Methods',
        'GET, POST, OPTIONS',
      );
      response.headers.set(
        'Access-Control-Allow-Headers',
        'Content-Type, Authorization',
      );

      console.log(`OPTIONS: Allowing origin: ${origin}`);
    } else {
      console.log(`OPTIONS: Rejected origin: ${origin}`);
    }
  }

  // Then, let addCorsHeaders add any additional headers
  return addCorsHeaders(response, req, siteConfig);
}

// main POST handler
export async function POST(req: NextRequest) {
  // Load site configuration
  const siteConfig = loadSiteConfigSync();

  if (!siteConfig) {
    return NextResponse.json(
      { error: 'Failed to load site configuration' },
      { status: 500 },
    );
  }

  // Validate and preprocess the input
  const validationResult = await validateAndPreprocessInput(req, siteConfig);
  if (validationResult instanceof NextResponse) {
    return validationResult;
  }

  const { sanitizedInput, originalQuestion } = validationResult;

  // Check if this is a comparison request
  const isComparison = 'modelA' in sanitizedInput;

  // Check CORS restrictions
  const corsCheckResult = handleCors(req, siteConfig);
  if (corsCheckResult) {
    return corsCheckResult;
  }

  if (isComparison) {
    return handleComparisonRequest(
      req,
      sanitizedInput as ComparisonRequestBody,
      siteConfig,
    );
  }

  // Apply rate limiting
  const rateLimitResult = await applyRateLimiting(req, siteConfig);
  if (rateLimitResult) {
    return rateLimitResult;
  }

  // Get client IP for logging purposes
  const clientIP = getClientIp(req);

  // Set up streaming response
  const encoder = new TextEncoder();
  const stream = new ReadableStream({
    async start(controller) {
      let isControllerClosed = false;
      const sendData = (data: StreamingResponseData) => {
        if (!isControllerClosed) {
          try {
            controller.enqueue(
              encoder.encode(`data: ${JSON.stringify(data)}\n\n`),
            );
          } catch (error) {
            if (
              error instanceof TypeError &&
              error.message.includes('Controller is already closed')
            ) {
              isControllerClosed = true;
            } else {
              throw error;
            }
          }
        }
      };

      try {
        // Send site ID first
        sendData({ siteId: siteConfig.siteId });

        // Set up Pinecone and filter
        const { index, filter } = await setupPineconeAndFilter(
          sanitizedInput.collection || 'default',
          normalizeMediaTypes(sanitizedInput.mediaTypes),
          siteConfig,
        );

        const { retriever } = await setupVectorStoreAndRetriever(
          index,
          filter,
          sendData,
          sanitizedInput.sourceCount || 4,
        );

        // Factory function to define promise and resolver together
        const createDocumentPromise = () => {
          let resolveFn: (docs: Document[]) => void;
          const promise = new Promise<Document[]>((resolve) => {
            resolveFn = resolve;
          });
          return { documentPromise: promise, resolveWithDocuments: resolveFn! };
        };
        const { documentPromise, resolveWithDocuments } =
          createDocumentPromise();

        // Execute language model chain
        const fullResponse = await setupAndExecuteLanguageModelChain(
          retriever,
          sanitizedInput.question,
          convertChatHistory(sanitizedInput.history),
          sendData,
          sanitizedInput.sourceCount || 4,
          filter,
          resolveWithDocuments,
          siteConfig,
        );

        // Wait for documents for Firestore, but sources are already sent
        const promiseDocuments = await documentPromise;

        if (promiseDocuments.length === 0) {
          console.warn(
            `Warning: No sources returned for query: "${sanitizedInput.question}"`,
          );
          console.log('Filter used:', JSON.stringify(filter));
          console.log('Pinecone index:', getPineconeIndexName());
        }

        // Save answer to Firestore if not a private session
        if (!sanitizedInput.privateSession) {
          const docId = await saveAnswerToFirestore(
            originalQuestion,
            fullResponse,
            sanitizedInput.collection || 'default',
            promiseDocuments,
            convertChatHistory(sanitizedInput.history),
            clientIP,
          );
          sendData({ docId });
        }

        // Send done event
        sendData({ done: true });
      } catch (error: unknown) {
        console.error('Error in stream handler:', error);
        handleError(error, sendData);
      } finally {
        if (!isControllerClosed) {
          controller.close();
          isControllerClosed = true;
        }
        console.log('Stream processing ended');
      }
    },
  });

  // Return streaming response
  const response = new NextResponse(stream, {
    headers: {
      'Content-Type': 'text/event-stream',
      'Cache-Control': 'no-cache, no-transform',
      Connection: 'keep-alive',
    },
  });

  return addCorsHeaders(response, req, siteConfig);
}

function convertChatHistory(
  history: ChatMessage[] | undefined,
): [string, string][] {
  if (!history) return [];
  return history.map((msg) => [
    msg.role === 'user' ? msg.content : '',
    msg.role === 'assistant' ? msg.content : '',
  ]);
}

// Helper function to convert partial media types to full boolean record
function normalizeMediaTypes(
  mediaTypes: Partial<MediaTypes> | undefined,
): Record<string, boolean> {
  const defaultTypes = {
    text: true,
    image: false,
    video: false,
    audio: false,
  };

  if (!mediaTypes) return defaultTypes;

  return Object.entries(defaultTypes).reduce(
    (acc, [key, defaultValue]) => ({
      ...acc,
      [key]: mediaTypes[key as keyof MediaTypes] ?? defaultValue,
    }),
    {} as Record<string, boolean>,
  );
}<|MERGE_RESOLUTION|>--- conflicted
+++ resolved
@@ -385,13 +385,7 @@
 async function setupVectorStoreAndRetriever(
   index: Index<RecordMetadata>,
   filter: PineconeFilter | undefined,
-  sendData: (data: {
-    token?: string;
-    sourceDocs?: Document[];
-    done?: boolean;
-    error?: string;
-    docId?: string;
-  }) => void,
+  sendData: (data: StreamingResponseData) => void,
   sourceCount: number = 4,
 ): Promise<{
   vectorStore: PineconeStore;
@@ -420,16 +414,11 @@
           console.error('Retriever error:', error);
           resolveWithDocuments([]);
         },
-<<<<<<< HEAD
-        handleRetrieverEnd(docs: Document[]) {
-          if (docs.length < sourceCount) {
-            const error = `Error: Retrieved ${docs.length} sources, but ${sourceCount} were requested.`;
-=======
         handleRetrieverEnd(docs: Document[], runId: string) {
           if (docs.length < sourceCount) {
             const error = `Error: Retrieved ${docs.length} sources, but ${sourceCount} were requested. (runId: ${runId})`;
->>>>>>> 51ef0852
             console.error(error);
+            sendData({ warning: error });
           }
           resolveWithDocuments(docs);
           sendData({ sourceDocs: docs });
