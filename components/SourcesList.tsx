import React, { useState, useCallback } from 'react';
import { Document } from 'langchain/document';
import ReactMarkdown from 'react-markdown';
import gfm from 'remark-gfm';
import { Accordion, AccordionItem, AccordionTrigger, AccordionContent } from './ui/accordion';
import styles from '@/styles/Home.module.css';
import { collectionsConfig, CollectionKey } from '@/utils/client/collectionsConfig';
import { logEvent } from '@/utils/client/analytics';
import { AudioPlayer } from './AudioPlayer';

interface SourcesListProps {
  sources: Document<Record<string, any>>[];
  collectionName?: string;
}

const SourcesList: React.FC<SourcesListProps> = ({ sources, collectionName = null }) => {
  const [expandedSources, setExpandedSources] = useState<Set<number>>(new Set());
  const [expandedAccordionSource, setExpandedAccordionSource] = useState<number | null>(null);

  const renderAudioPlayer = useCallback((doc: Document<Record<string, any>>, index: number) => {
    if (doc.metadata.type === 'audio') {
      const audioId = `audio_${doc.metadata.file_hash}_${index}`;
      return (
        <div className="pt-1 pb-2">
          <AudioPlayer
            key={audioId}
            src={`/api/audio/${doc.metadata.filename}`}
            startTime={doc.metadata.start_time}
            audioId={audioId}
            lazyLoad={true}
            isExpanded={expandedSources.has(index)}
          />
        </div>
      );
    }
    return null;
  }, [expandedSources]);

  const transformYouTubeUrl = (url: string, startTime: number) => {
    const urlObj = new URL(url);
    let videoId = '';
    if (urlObj.hostname === 'youtu.be') {
      videoId = urlObj.pathname.slice(1);
    } else if (urlObj.hostname === 'www.youtube.com' && urlObj.pathname.includes('watch')) {
      videoId = urlObj.searchParams.get('v') || '';
    }
    const baseUrl = `https://www.youtube.com/embed/${videoId}`;
    const params = new URLSearchParams(urlObj.search);
    params.set('start', Math.floor(startTime).toString());
    params.set('rel', '0');
    return `${baseUrl}?${params.toString()}`;
  };

  const renderYouTubePlayer = useCallback((doc: Document<Record<string, any>>, index: number) => {
    if (doc.metadata.type === 'youtube') {
      const embedUrl = transformYouTubeUrl(doc.metadata.url, doc.metadata.start_time);
      return (
        <div className="aspect-video mb-7">
          <iframe
            className="h-full w-full rounded-lg"
            src={embedUrl}
            title={doc.metadata.title}
            frameBorder="0"
            allow="accelerometer; autoplay; clipboard-write; encrypted-media; gyroscope; picture-in-picture"
            allowFullScreen
          ></iframe>
        </div>
      );
    }
    return null;
  }, []);

  // double colon separates parent title from the (child) source title, 
  // e.g., "2009 Summer Clarity Magazine:: Letters of Encouragement". We here 
  // replace double colon with right arrow.
  const formatTitle = (title: string) => title.replace(/::/g, ' > ');

  const displayCollectionName = collectionName ? collectionsConfig[collectionName as CollectionKey] : '';

  const handleExpandAll = () => {
    if (expandedSources.size === sources.length) {
      setExpandedSources(new Set());
    } else {
      setExpandedSources(new Set(sources.map((_, index) => index)));
    }
    logEvent('expand_all_sources', 'UI', 'accordion');
  };

  const handleSourceToggle = (index: number) => {
    setExpandedSources(prev => {
      const newSet = new Set(prev);
      if (newSet.has(index)) {
        newSet.delete(index);
      } else {
        newSet.add(index);
      }
      return newSet;
    });
    logEvent('expand_source', 'UI', expandedSources.has(index) ? 'collapsed' : 'expanded');
  };

  const handleAccordionExpand = (index: number | null) => {
    setExpandedAccordionSource(index);
    logEvent('expand_sources', 'UI', index !== null ? 'expanded' : 'collapsed');
  };

  const handleSourceClick = (e: React.MouseEvent<HTMLAnchorElement>, source: string) => {
    e.preventDefault(); // Prevent default link behavior
    logEvent('click_source', 'UI', source);
    window.open(source, '_blank', 'noopener,noreferrer'); // Open link manually
  };

  const truncateText = (text: string, wordLimit: number) => {
    const words = text.split(' ');
    return words.length > wordLimit ? words.slice(0, wordLimit).join(' ') + '...' : text;
  };

<<<<<<< HEAD
  const renderSourceTitle = (doc: Document<Record<string, any>>) => {
    return (
      <span className="text-black-600 font-medium">
        {formatTitle(doc.metadata.title || doc.metadata['pdf.info.Title'] || 'Unknown source')}
        <span className="ml-4 text-gray-500 font-normal">{doc.metadata.library}</span>
      </span>
    );
  };

  if (useAccordion) {
    return (
      <>
      {sources.length > 0 && (
        <div className="bg-gray-200 p-3 rounded-lg mt-2 mb-2">
          <Accordion 
            type="single" 
            collapsible 
            onValueChange={(value) => handleAccordionExpand(value ? parseInt(value) : null)}
          >
            <AccordionItem value="sources">
              <AccordionTrigger className="text-base font-semibold text-blue-500">
                Sources
              </AccordionTrigger>
              <AccordionContent>
                <ul className="text-base">
                  {sources.map((doc, index) => (
                    <li key={index} className={`${expandedAccordionSource === index && index !== 0 ? 'mt-4' : ''}`}>
                      <a 
                        href={doc.metadata.source} 
                        target="_blank" 
                        rel="noopener noreferrer" 
                        className="hover:underline"
                        onClick={(e) => handleSourceClick(e, doc.metadata.source)}
                      >
                        {renderSourceTitle(doc)}
                      </a>
                      {doc.metadata.type === 'audio' && (
                        <p>{doc.pageContent}</p>
                      )}
                      {doc.metadata.type === 'audio' && (
                        renderAudioPlayer(doc, index)
                      )}
                    </li>
                  ))}
                </ul>
              </AccordionContent>
            </AccordionItem>
          </Accordion>
        </div>
      )}
      </>
    );
  }
=======
  const getSourceIcon = (doc: Document<Record<string, any>>) => {
    switch (doc.metadata.type) {
      case 'audio':
        return 'mic';
      case 'youtube':
        return 'videocam';
      default:
        return 'description';
    }
  };

  const renderSourceTitle = (doc: Document<Record<string, any>>) => {
    return formatTitle(doc.metadata.title || doc.metadata['pdf.info.Title'] || 'Unknown source');
  };
>>>>>>> f769431c

  return (
    <div className="bg-gray-200 pt-0.5 pb-3 px-3 rounded-lg mt-2 mb-2 sourcesContainer"> 
      {sources.length > 0 && (
        <div className="flex justify-between items-end w-full mb-2"> 
          <div className="flex items-baseline">
            <h3 className="text-lg !font-bold mr-2">Sources</h3>
            <a href="#" onClick={(e) => {
                e.preventDefault();
                handleExpandAll();
              }}
              className="text-sm text-blue-500 hover:underline">
              {expandedSources.size === 0 ? '(expand all)' : '(collapse all)'}
            </a>
          </div>
          {displayCollectionName && (
            <span className="text-sm text-gray-400">
              {displayCollectionName}
            </span>
          )}
        </div>
      )}
      {sources.map((doc, index) => {
        const isExpanded = expandedSources.has(index);
        return (
          <details 
            key={index} 
<<<<<<< HEAD
            className={`${styles.sourceDocsContainer} ${isExpanded && index !== 0 ? 'mt-4' : ''}`}
            open={isExpanded}
=======
            className="group"
            open={expandedSources.has(index)}
>>>>>>> f769431c
          >
            <summary 
              onClick={(e) => {
                e.preventDefault();
                handleSourceToggle(index);
              }}
              className="flex items-center cursor-pointer list-none"
            >
              <div className="flex items-center mr-2 w-8">
                <span className="inline-block w-4 h-4 transition-transform duration-200 transform group-open:rotate-90">
                  ▶
                </span>
                <span className="material-icons text-sm ml-1">{getSourceIcon(doc)}</span>
              </div>
              {doc.metadata && doc.metadata.source ? (
                <div className="flex items-center flex-grow">
                  <a 
                    href={doc.metadata.source} 
                    target="_blank" 
                    rel="noopener noreferrer" 
                    className="text-blue-600 hover:underline mr-4"
                    onClick={(e) => handleSourceClick(e, doc.metadata.source)}
                  >
                    <span className="font-medium">{renderSourceTitle(doc)}</span>
                  </a>
                  {doc.metadata.library && (
                    <span className="text-gray-500 font-normal">{doc.metadata.library}</span>
                  )}
                </div>
              ) : doc.metadata.title ? (
                <span className="flex items-center flex-grow">
                  <span className="font-medium mr-4">{renderSourceTitle(doc)}</span>
                  {doc.metadata.library && (
                    <span className="text-gray-500 font-normal">{doc.metadata.library}</span>
                  )}
                </span>
              ) : doc.metadata['pdf.info.Title'] ? (
                <span className="text-blue-600 flex items-center flex-grow">
                  <span className="font-medium mr-4">{renderSourceTitle(doc)}</span>
                  {doc.metadata.library && (
                    <span className="text-gray-500 font-normal">{doc.metadata.library}</span>
                  )}
                </span>
              ) : (
                <span className="text-blue-600 flex items-center flex-grow">
                  <span className="font-medium mr-4">{renderSourceTitle(doc)}</span>
                  {doc.metadata.library && (
                    <span className="text-gray-500 font-normal">{doc.metadata.library}</span>
                  )}
                </span>
              )}
            </summary>
            <div className="pl-5 mt-2">
              <ReactMarkdown remarkPlugins={[gfm]} linkTarget="_blank">
<<<<<<< HEAD
                {doc.pageContent}
=======
                {truncateText(doc.pageContent, 200)}
>>>>>>> f769431c
              </ReactMarkdown>
              {doc.metadata && doc.metadata.type === 'audio' && expandedSources.has(index) && (
                renderAudioPlayer(doc, index)
              )}
              {doc.metadata && doc.metadata.type === 'youtube' && expandedSources.has(index) && (
                renderYouTubePlayer(doc, index)
              )}
            </div>
<<<<<<< HEAD
            {doc.metadata && doc.metadata.type === 'audio' && isExpanded && (
              renderAudioPlayer(doc, index)
            )}
=======
>>>>>>> f769431c
          </details>
        );
      })}
    </div>
  );
};

export default SourcesList;<|MERGE_RESOLUTION|>--- conflicted
+++ resolved
@@ -115,61 +115,6 @@
     return words.length > wordLimit ? words.slice(0, wordLimit).join(' ') + '...' : text;
   };
 
-<<<<<<< HEAD
-  const renderSourceTitle = (doc: Document<Record<string, any>>) => {
-    return (
-      <span className="text-black-600 font-medium">
-        {formatTitle(doc.metadata.title || doc.metadata['pdf.info.Title'] || 'Unknown source')}
-        <span className="ml-4 text-gray-500 font-normal">{doc.metadata.library}</span>
-      </span>
-    );
-  };
-
-  if (useAccordion) {
-    return (
-      <>
-      {sources.length > 0 && (
-        <div className="bg-gray-200 p-3 rounded-lg mt-2 mb-2">
-          <Accordion 
-            type="single" 
-            collapsible 
-            onValueChange={(value) => handleAccordionExpand(value ? parseInt(value) : null)}
-          >
-            <AccordionItem value="sources">
-              <AccordionTrigger className="text-base font-semibold text-blue-500">
-                Sources
-              </AccordionTrigger>
-              <AccordionContent>
-                <ul className="text-base">
-                  {sources.map((doc, index) => (
-                    <li key={index} className={`${expandedAccordionSource === index && index !== 0 ? 'mt-4' : ''}`}>
-                      <a 
-                        href={doc.metadata.source} 
-                        target="_blank" 
-                        rel="noopener noreferrer" 
-                        className="hover:underline"
-                        onClick={(e) => handleSourceClick(e, doc.metadata.source)}
-                      >
-                        {renderSourceTitle(doc)}
-                      </a>
-                      {doc.metadata.type === 'audio' && (
-                        <p>{doc.pageContent}</p>
-                      )}
-                      {doc.metadata.type === 'audio' && (
-                        renderAudioPlayer(doc, index)
-                      )}
-                    </li>
-                  ))}
-                </ul>
-              </AccordionContent>
-            </AccordionItem>
-          </Accordion>
-        </div>
-      )}
-      </>
-    );
-  }
-=======
   const getSourceIcon = (doc: Document<Record<string, any>>) => {
     switch (doc.metadata.type) {
       case 'audio':
@@ -182,9 +127,13 @@
   };
 
   const renderSourceTitle = (doc: Document<Record<string, any>>) => {
-    return formatTitle(doc.metadata.title || doc.metadata['pdf.info.Title'] || 'Unknown source');
-  };
->>>>>>> f769431c
+    return (
+      <span className="text-black-600 font-medium">
+        {formatTitle(doc.metadata.title || doc.metadata['pdf.info.Title'] || 'Unknown source')}
+        <span className="ml-4 text-gray-500 font-normal">{doc.metadata.library}</span>
+      </span>
+    );
+  };
 
   return (
     <div className="bg-gray-200 pt-0.5 pb-3 px-3 rounded-lg mt-2 mb-2 sourcesContainer"> 
@@ -212,13 +161,8 @@
         return (
           <details 
             key={index} 
-<<<<<<< HEAD
             className={`${styles.sourceDocsContainer} ${isExpanded && index !== 0 ? 'mt-4' : ''}`}
             open={isExpanded}
-=======
-            className="group"
-            open={expandedSources.has(index)}
->>>>>>> f769431c
           >
             <summary 
               onClick={(e) => {
@@ -273,11 +217,7 @@
             </summary>
             <div className="pl-5 mt-2">
               <ReactMarkdown remarkPlugins={[gfm]} linkTarget="_blank">
-<<<<<<< HEAD
                 {doc.pageContent}
-=======
-                {truncateText(doc.pageContent, 200)}
->>>>>>> f769431c
               </ReactMarkdown>
               {doc.metadata && doc.metadata.type === 'audio' && expandedSources.has(index) && (
                 renderAudioPlayer(doc, index)
@@ -286,12 +226,6 @@
                 renderYouTubePlayer(doc, index)
               )}
             </div>
-<<<<<<< HEAD
-            {doc.metadata && doc.metadata.type === 'audio' && isExpanded && (
-              renderAudioPlayer(doc, index)
-            )}
-=======
->>>>>>> f769431c
           </details>
         );
       })}
